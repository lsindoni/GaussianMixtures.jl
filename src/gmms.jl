## gmms.jl  Some functions for a Gaussia Mixture Model
## (c) 2013--2014 David A. van Leeuwen

## some init code.  Turn off subnormal computation, as it is slow.  This is a global setting...
ccall(:jl_zero_subnormals, Bool, (Bool,), true)

#require("gmmtypes.jl")

nparams(gmm::GMM) = sum(map(length, (gmm.w, gmm.μ, gmm.Σ)))
weights(gmm::GMM) = gmm.w
means(gmm::GMM) = gmm.μ
covars(gmm::GMM) = gmm.Σ

using Clustering

import Base.copy

# call me old-fashioned
#nrow(x) = size(x,1)
#ncol(x) = size(x,2)

function addhist!(gmm::GMM, s::String) 
    gmm.hist = vcat(gmm.hist, History(s))
end

## copy a GMM, deep-copying all internal information. 
function copy(gmm::GMM)
    x = GMM(gmm.n, gmm.d, gmm.kind)
    x.w = copy(gmm.w)
    x.μ = copy(gmm.μ)
    x.Σ = copy(gmm.Σ)
    addhist!(x,"copy")
    x
end

## Greate a GMM with only one mixture and initialize it to ML parameters
function GMM{T<:FloatingPoint}(x::Array{T,2})
    d=size(x, 2)
    gmm = GMM(1,d)
    gmm.μ = mean(x, 1)
    gmm.Σ = var(x, 1)
    addhist!(gmm, @sprintf("Initlialized single Gaussian with %d data points",size(x,1)))
    gmm
end

## Same, but initialize using type Data, possibly doing things in parallel in stats()
function GMM(x::Data)
    n, sx, sxx = stats(x)
    μ = sx ./ n
    Σ = (sxx - n*μ.^2) ./ (n-1)
    d = length(μ)
    gmm = GMM(1,d)
    gmm.μ = μ'
    gmm.Σ = Σ'
    addhist!(gmm, @sprintf("Initlialized single Gaussian with %d data points", n))
    gmm
end

function GMM{T<:FloatingPoint}(n::Int, x::DataOrMatrix{T}, method::Symbol=:kmeans; nInit::Int=50, nIter::Int=10, nFinal::Int=nIter, fast=true, logll=true)
    if method==:split
        GMM2(n, x, nIter=nIter, nFinal=nFinal, fast=fast, logll=logll)
    elseif method==:kmeans
        GMMk(n, x, nInit=nInit, nIter=nIter)
    else
        error("Unknown method ", method)
    end
end

## initialize GMM using Clustering.kmeans (which uses a method similar to kmeans++)
function GMMk{T<:FloatingPoint}(n::Int, x::DataOrMatrix{T}; nInit::Int=50, nIter::Int=10, logll=true)
    gmm = GMM(n, ncol(x))
    km = kmeans(convert(Array{Float64},x'), n, max_iter=nInit, display = logll ? :iter : :none)
    gmm.μ = km.centers'
    ## helper that deals with centers with singleton datapoints. 
    function variance(i::Int)
        sel = km.assignments .== i
        if length(i)<2
            return ones(1,ncol(x))
        end
        return var(x[sel,:],1)
    end
    gmm.Σ = convert(Array{Float64,2},vcat(map(variance, 1:n)...))
    gmm.w = km.counts ./ sum(km.counts)
    addhist!(gmm, string("K-means with ", size(x,1), " data points using ", km.iterations, " iterations\n", @sprintf("%3.1f data points per parameter",size(x,1)/nparams(gmm))))
    em!(gmm, x; nIter=nIter, logll=logll)
    gmm
end    

## Train a GMM by consecutively splitting all means.  n most be a power of 2
## This kind of initialization is deterministic, but doesn't work particularily well, its seems
## We start with one Gaussian, and consecutively split.  
function GMM2{T<:FloatingPoint}(n::Int, x::DataOrMatrix{T}; nIter::Int=10, nFinal::Int=nIter, fast=true, logll=true)
    log2n = int(log2(n))
    @assert 2^log2n == n
    gmm=GMM(x)
    tll = avll(gmm,x)
    println("0: avll = ", tll)
    for i=1:log2n
        gmm=split(gmm)
        avll = em!(gmm, x; logll=true, nIter=i==log2n ? nFinal : nIter, fast=fast, logll=logll)
        println(i, ": avll = ", avll)
        tll = vcat(tll, avll)
    end
    println(tll)
    gmm
end
GMM{T<:FloatingPoint}(n::Int,x::Vector{T};nIter::Int=10) = GMM(n, reshape(x, length(x), 1);  nIter=nIter)

## Average log-likelihood per data point and per dimension for a given GMM 
function avll{T<:FloatingPoint}(gmm::GMM, x::Array{T,2})
    @assert gmm.d == size(x,2)
    llpfpg = llpg(gmm, x)
    llpf = log(exp(llpfpg) * gmm.w)     # this possibly loses some accuracy
    mean(llpf) / gmm.d
end

## Data version
function avll(gmm::GMM, d::Data)
    llpf = map(x->log(exp(llpg(gmm,x)) * gmm.w), d)
    sum(map(sum, llpf)) / sum(map(length, llpf)) / gmm.d
end

import Base.split
## Split a gmm in order to to double the amount of gaussians
function split(gmm::GMM; minweight::Real=1e-5, covfactor::Real=0.2)
    ## In this function i, j, and k all index Gaussians
    maxi = reverse(sortperm(gmm.w))
    offInd = find(gmm.w .< minweight)
    if (length(offInd)>0) 
        println("Removing Gaussians with no data");
    end
    for i=1:length(offInd) 
        gmm.w[maxi[i]] = gmm.w[offInd[i]] = gmm.w[maxi[i]]/2;
        gmm.μ[offInd[i],:] = gmm.μ[maxi[i],:] + covfactor*sqrt((gmm.Σ[maxi[i],:]))
        gmm.μ[maxi[i],:] = gmm.μ[maxi[i],:] - covfactor*sqrt((gmm.Σ[maxi[i],:]))
    end
    new = GMM(2gmm.n, gmm.d, gmm.kind)
    for i=1:gmm.n
        j = 2i-1 : 2i
        new.w[j] = gmm.w[i]/2
        for k=j 
            new.μ[k,:] = gmm.μ[i,:] + sign(k-2i+0.5) * covfactor * sqrt(gmm.Σ[i,:])
            new.Σ[k,:] = gmm.Σ[i,:]
        end
    end
    new.hist = vcat(gmm.hist, History(@sprintf("split to %d Gaussians",new.n)))
    new
end

# This function runs the Expectation Maximization algorithm on the GMM, and returns
# the log-likelihood history, per data frame per dimension
## Note: 0 iterations is allowed, this just computes the average log likelihood
## of the data and stores this in the history.  
function em!{T<:FloatingPoint}(gmm::GMM, x::DataOrMatrix{T}; nIter::Int = 10, varfloor::Real=1e-3, logll=true, fast=true)
    @assert size(x,2)==gmm.d
    MEM = mem*(2<<30)           # now a parameter
    d = gmm.d                   # dim
    ng = gmm.n                  # n gaussians
    initc = gmm.Σ
    blocksize = floor(MEM/((3+3ng)sizeof(Float64))) # 3 instances of nx*ng
    nf = size(x, 1)             # n frames
    ll = zeros(nIter)
    nx = 0
    for i=1:nIter
        ## E-step
        if fast
            nx, ll[i], N, F, S = stats(gmm, x, parallel=true)
        else
            b = 0                  # pointer to start
            N = zeros(ng)
            S = zeros(ng,d)
            F = zeros(ng,d)
            while (b < nf) 
                e=min(b+blocksize, nf)
                xx = x[b+1:e,:]
                nxx = e-b
                (p,a) = post(gmm, xx) # nx * ng
                N += sum(p,1)'
                F += p' * xx
                S += p' * xx.^2
                if (logll || i==nIter) 
                    ll[i] += sum(log(a*gmm.w))
                end
            end
            b += nxx             # b=e
            nx = b
        end
        ## M-step
        gmm.w = N / nx
        gmm.μ = broadcast(/, F, N)
        gmm.Σ = broadcast(/, S, N) - gmm.μ.^2
        ## var flooring
        tooSmall = any(gmm.Σ .< varfloor, 2)
        if (any(tooSmall))
            ind = find(tooSmall)
            println("Variances had to be floored ", join(ind, " "))
            gmm.Σ[ind,:] = initc[ind,:]
        end
    end
    if nIter>0
        ll /= nx * d
        finalll = ll[nIter]
    else
        finalll = avll(gmm, x)
        nx = size(x,1)
    end
<<<<<<< HEAD
    addhist!(gmm,@sprintf("EM with %d data points %d iterations avll %f\n%3.1f data points per parameter",nx,nIter,finalll,nrow(x)/nparams(gmm)))
    ll
end


=======
    addhist!(gmm,@sprintf("EM with %d data points %d iterations avll %f\n%3.1f data points per parameter",nx,nIter,finalll,size(x,1)/nparams(gmm)))
    ll
end

>>>>>>> 7c09fd7b
## this function returns the contributions of the individual Gaussians to the LL
## ll_ij = log p(x_i | gauss_j)
function llpg{T<:FloatingPoint}(gmm::GMM, x::Array{T,2})
    (nx, d) = size(x)
    ng = gmm.n
    @assert d==gmm.d    
    if (gmm.kind==:diag)
        ll = zeros(nx, ng)
        normalization = log((2π)^(d/2) * sqrt(prod(gmm.Σ,2))) # row 1...ng
        for j=1:ng
            Δ = broadcast(-, x, gmm.μ[j,:]) # nx * d
            ll[:,j] = -0.5sum(broadcast(/, Δ.^2, gmm.Σ[j,:]),2) - normalization[j]
        end
    else
        error("Unimplemented kind")
    end
    ll
end

## this function returns the posterior for component j: p_ij = p(j | gmm, x_i)
function post{T}(gmm, x::Array{T,2})      # nx * ng
    (nx, d) = size(x)
    ng = gmm.n
    @assert d==gmm.d
    a = exp(llpg(gmm, x))
    p = broadcast(*, a, gmm.w')
    sp = sum(p, 2)
    sp += sp==0       # prevent possible /0
    p = broadcast(/, p, sp)
    (p, a)
end

function history(gmm::GMM) 
    t0 = gmm.hist[1].t
    for h=gmm.hist
        s = split(h.s, "\n")
        print(@sprintf("%6.3f\t%s\n", h.t-t0, s[1]))
        for i=2:length(s) 
            print(@sprintf("%6s\t%s\n", " ", s[i]))
        end
    end
end

import Base.show

## we could improve this a lot
function show(io::IO, gmm::GMM) 
    print(io, @sprintf "GMM with %d components in %d dimensions and %s covariance\n" gmm.n gmm.d gmm.kind)
    for j=1:gmm.n
        print(io, @sprintf "Mix %d: weight %f, mean:\n" j gmm.w[j]);
        print(io, gmm.μ[j,:])
        print(io, "covariance:\n")
        print(io, gmm.Σ[j,:])
    end
end
    
## This code is for exchange with our octave / matlab based system

using MAT

## for compatibility with good-old Netlab's GMM
function savemat(file::String, gmm::GMM) 
    addhist!(gmm,string("GMM written to file ", file))
    matwrite(file, 
             { "gmm" =>         # the default name
              { "ncentres" => gmm.n,
               "nin" => gmm.d,
               "covar_type" => string(gmm.kind),
               "priors" => gmm.w,
               "centres" => gmm.μ,
               "covars" => gmm.Σ,
               "history_s" => string([h.s for h=gmm.hist]),
               "history_t" => [h.t for h=gmm.hist]
               }})
end
                                                                                    
function readmat{T}(file, ::Type{T})
    vars = matread(file)
    if T==GMM
        g = vars["gmm"]        
        n = int(g["ncentres"])
        d = int(g["nin"])
        kind = g["covar_type"]
        gmm = GMM(n, d, :diag)  # I should parse this
        gmm.w = reshape(g["priors"], n)
        gmm.μ = g["centres"]
        gmm.Σ = g["covars"]
        hist_s = split(get(g, "history_s", "No original history"), "\n")
        hist_t = get(g, "history_t", time())
        gmm.hist =  vcat([History(t,s) for (t,s) = zip(hist_t, hist_s)], 
                         History(string("GMM read from file ", file)))
    else
        error("Unknown type")
    end
    gmm
end

using Distributions

## this could be better
function test_GMM()
    N = 4
    d = 2
    nx = 100
    φ = π/2
    data = zeros(nx * N, d)
    for j=1:N
        data[(j-1)*nx+1 : j*nx, : ] = rand(DiagNormal(5*[sin(φ + 2π*j/N), cos(φ + 2π*j/N)], ones(d)), nx)'
    end
    data
#    g = GMM(N, d)
#    g.μ = randn(N, d)
#    for i=1:10
#        println(em!(g, data; nIter=5, logll=true))
#    end
#    GMM(N, data)
end
<|MERGE_RESOLUTION|>--- conflicted
+++ resolved
@@ -204,18 +204,10 @@
         finalll = avll(gmm, x)
         nx = size(x,1)
     end
-<<<<<<< HEAD
-    addhist!(gmm,@sprintf("EM with %d data points %d iterations avll %f\n%3.1f data points per parameter",nx,nIter,finalll,nrow(x)/nparams(gmm)))
-    ll
-end
-
-
-=======
     addhist!(gmm,@sprintf("EM with %d data points %d iterations avll %f\n%3.1f data points per parameter",nx,nIter,finalll,size(x,1)/nparams(gmm)))
     ll
 end
 
->>>>>>> 7c09fd7b
 ## this function returns the contributions of the individual Gaussians to the LL
 ## ll_ij = log p(x_i | gauss_j)
 function llpg{T<:FloatingPoint}(gmm::GMM, x::Array{T,2})
